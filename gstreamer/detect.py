# Copyright 2019 Google LLC
#
# Licensed under the Apache License, Version 2.0 (the "License");
# you may not use this file except in compliance with the License.
# You may obtain a copy of the License at
#
#     https://www.apache.org/licenses/LICENSE-2.0
#
# Unless required by applicable law or agreed to in writing, software
# distributed under the License is distributed on an "AS IS" BASIS,
# WITHOUT WARRANTIES OR CONDITIONS OF ANY KIND, either express or implied.
# See the License for the specific language governing permissions and
# limitations under the License.

"""A demo which runs object detection on camera frames.

export TEST_DATA=/usr/lib/python3/dist-packages/edgetpu/test_data

Run face detection model:
python3 -m edgetpuvision.detect \
  --model ${TEST_DATA}/mobilenet_ssd_v2_face_quant_postprocess_edgetpu.tflite

Run coco model:
python3 -m edgetpuvision.detect \
  --model ${TEST_DATA}/mobilenet_ssd_v2_coco_quant_postprocess_edgetpu.tflite \
  --labels ${TEST_DATA}/coco_labels.txt
"""
import argparse
<<<<<<< HEAD
import collections
import imp
=======
import time
import re
import svgwrite
import os
from edgetpu.detection.engine import DetectionEngine
import common
>>>>>>> fd8a1cea
import gstreamer
import numpy as np
import os
from PIL import Image
import re
import svgwrite
import tflite_runtime.interpreter as tflite
import time

EDGETPU_SHARED_LIB = 'libedgetpu.so.1'
Object = collections.namedtuple('Object', ['id', 'score', 'bbox'])

def load_labels(path):
    p = re.compile(r'\s*(\d+)(.+)')
    with open(path, 'r', encoding='utf-8') as f:
       lines = (p.match(line).groups() for line in f.readlines())
       return {int(num): text.strip() for num, text in lines}

def shadow_text(dwg, x, y, text, font_size=20):
    dwg.add(dwg.text(text, insert=(x+1, y+1), fill='black', font_size=font_size))
    dwg.add(dwg.text(text, insert=(x, y), fill='white', font_size=font_size))

def generate_svg(src_size, inference_size, inference_box, objs, labels, text_lines):
    dwg = svgwrite.Drawing('', size=src_size)
    src_w, src_h = src_size
    inf_w, inf_h = inference_size
    box_x, box_y, box_w, box_h = inference_box
    scale_x, scale_y = src_w / box_w, src_h / box_h

    for y, line in enumerate(text_lines, start=1):
        shadow_text(dwg, 10, y*20, line)
    for obj in objs:
<<<<<<< HEAD
        x0, y0, x1, y1 = list(obj.bbox)
=======
        x0, y0, x1, y1 = obj.bounding_box.flatten().tolist()
        # Relative coordinates.
>>>>>>> fd8a1cea
        x, y, w, h = x0, y0, x1 - x0, y1 - y0
        # Absolute coordinates, input tensor space.
        x, y, w, h = int(x * inf_w), int(y * inf_h), int(w * inf_w), int(h * inf_h)
        # Subtract boxing offset.
        x, y = x - box_x, y - box_y
        # Scale to source coordinate space.
        x, y, w, h = x * scale_x, y * scale_y, w * scale_x, h * scale_y
        percent = int(100 * obj.score)
        label = '%d%% %s' % (percent, labels.get(obj.id, obj.id))
        shadow_text(dwg, x, y - 5, label)
        dwg.add(dwg.rect(insert=(x,y), size=(w, h),
                        fill='none', stroke='red', stroke_width='2'))
    return dwg.tostring()

def make_interpreter(model_file):
    model_file, *device = model_file.split('@')
    return tflite.Interpreter(
      model_path=model_file,
      experimental_delegates=[
          tflite.load_delegate(EDGETPU_SHARED_LIB,
                               {'device': device[0]} if device else {})
      ])

def input_size(interpreter):
    """Returns input image size as (width, height) tuple."""
    _, height, width, _ = interpreter.get_input_details()[0]['shape']
    return width, height

def input_tensor(interpreter):
    """Returns input tensor view as numpy array of shape (height, width, 3)."""
    tensor_index = interpreter.get_input_details()[0]['index']
    return interpreter.tensor(tensor_index)()[0]

def output_tensor(interpreter, i):
    """Returns output tensor view."""
    tensor = interpreter.tensor(interpreter.get_output_details()[i]['index'])()
    return np.squeeze(tensor)

def set_input(interpreter, data):
    """Copies data to input tensor."""
    input_tensor(interpreter)[:, :] = data

def set_interpreter(interpreter, image, resample=Image.NEAREST):
    image = image.resize((input_size(interpreter)), resample)
    set_input(interpreter, image)
    interpreter.invoke()

class BBox(collections.namedtuple('BBox', ['xmin', 'ymin', 'xmax', 'ymax'])):
    """Bounding box.
    Represents a rectangle which sides are either vertical or horizontal, parallel
    to the x or y axis.
    """
    __slots__ = ()

def get_output(interpreter, score_threshold, image_scale=1.0):
    """Returns list of detected objects."""
    boxes = output_tensor(interpreter, 0)
    class_ids = output_tensor(interpreter, 1)
    scores = output_tensor(interpreter, 2)
    count = int(output_tensor(interpreter, 3))

    def make(i):
        ymin, xmin, ymax, xmax = boxes[i]
        return Object(
            id=int(class_ids[i]),
            score=scores[i],
            bbox=BBox(xmin=np.maximum(0.0, xmin),
                      ymin=np.maximum(0.0, ymin),
                      xmax=np.minimum(1.0, xmax),
                      ymax=np.minimum(1.0, ymax)))

    return [make(i) for i in range(count) if scores[i] >= score_threshold]

def main():
    default_model_dir = '../all_models'
    default_model = 'mobilenet_ssd_v2_coco_quant_postprocess_edgetpu.tflite'
    default_labels = 'coco_labels.txt'
    parser = argparse.ArgumentParser()
    parser.add_argument('--model', help='.tflite model path',
                        default=os.path.join(default_model_dir,default_model))
    parser.add_argument('--labels', help='label file path',
                        default=os.path.join(default_model_dir, default_labels))
    parser.add_argument('--top_k', type=int, default=3,
                        help='number of classes with highest score to display')
    parser.add_argument('--threshold', type=float, default=0.1,
                        help='class score threshold')
    args = parser.parse_args()

    print("Loading %s with %s labels."%(args.model, args.labels))

    interpreter = make_interpreter(args.model)
    interpreter.allocate_tensors()
    labels = load_labels(args.labels)

    input_shape = engine.get_input_tensor_shape()
    inference_size = (input_shape[1], input_shape[2])

    # Average fps over last 30 frames.
    fps_counter  = common.avg_fps_counter(30)

    def user_callback(input_tensor, src_size, inference_box):
      nonlocal fps_counter
      start_time = time.monotonic()
<<<<<<< HEAD

      set_interpreter(interpreter, image)

      objs = get_output(interpreter, args.threshold)
=======
      objs = engine.detect_with_input_tensor(input_tensor,
                                    threshold=args.threshold,
                                    top_k=args.top_k)
>>>>>>> fd8a1cea
      end_time = time.monotonic()

      text_lines = [
          ' ',
          'Inference: %.2f ms' %((end_time - start_time) * 1000),
          'FPS: %d fps' % (round(next(fps_counter))),
      ]
      print(' '.join(text_lines))
      return generate_svg(src_size, inference_size, inference_box, objs, labels, text_lines)

    result = gstreamer.run_pipeline(user_callback, appsink_size=inference_size)

if __name__ == '__main__':
    main()<|MERGE_RESOLUTION|>--- conflicted
+++ resolved
@@ -26,17 +26,11 @@
   --labels ${TEST_DATA}/coco_labels.txt
 """
 import argparse
-<<<<<<< HEAD
+import common
 import collections
-import imp
-=======
-import time
 import re
 import svgwrite
 import os
-from edgetpu.detection.engine import DetectionEngine
-import common
->>>>>>> fd8a1cea
 import gstreamer
 import numpy as np
 import os
@@ -45,6 +39,8 @@
 import svgwrite
 import tflite_runtime.interpreter as tflite
 import time
+
+from edgetpu.detection.engine import DetectionEngine
 
 EDGETPU_SHARED_LIB = 'libedgetpu.so.1'
 Object = collections.namedtuple('Object', ['id', 'score', 'bbox'])
@@ -69,12 +65,8 @@
     for y, line in enumerate(text_lines, start=1):
         shadow_text(dwg, 10, y*20, line)
     for obj in objs:
-<<<<<<< HEAD
         x0, y0, x1, y1 = list(obj.bbox)
-=======
-        x0, y0, x1, y1 = obj.bounding_box.flatten().tolist()
         # Relative coordinates.
->>>>>>> fd8a1cea
         x, y, w, h = x0, y0, x1 - x0, y1 - y0
         # Absolute coordinates, input tensor space.
         x, y, w, h = int(x * inf_w), int(y * inf_h), int(w * inf_w), int(h * inf_h)
@@ -99,9 +91,9 @@
       ])
 
 def input_size(interpreter):
-    """Returns input image size as (width, height) tuple."""
-    _, height, width, _ = interpreter.get_input_details()[0]['shape']
-    return width, height
+    """Returns input image size as (width, height, channels) tuple."""
+    _, height, width, channels = interpreter.get_input_details()[0]['shape']
+    return width, height, channels
 
 def input_tensor(interpreter):
     """Returns input tensor view as numpy array of shape (height, width, 3)."""
@@ -113,13 +105,8 @@
     tensor = interpreter.tensor(interpreter.get_output_details()[i]['index'])()
     return np.squeeze(tensor)
 
-def set_input(interpreter, data):
-    """Copies data to input tensor."""
-    input_tensor(interpreter)[:, :] = data
-
-def set_interpreter(interpreter, image, resample=Image.NEAREST):
-    image = image.resize((input_size(interpreter)), resample)
-    set_input(interpreter, image)
+def set_interpreter(interpreter, data):
+    input_tensor(interpreter)[:,:] = data
     interpreter.invoke()
 
 class BBox(collections.namedtuple('BBox', ['xmin', 'ymin', 'xmax', 'ymax'])):
@@ -169,8 +156,11 @@
     interpreter.allocate_tensors()
     labels = load_labels(args.labels)
 
-    input_shape = engine.get_input_tensor_shape()
-    inference_size = (input_shape[1], input_shape[2])
+    #engine = DetectionEngine(args.model)
+    #input_shape = engine.get_input_tensor_shape()
+
+    w, h, _ = input_size(interpreter)
+    inference_size = (w, h)
 
     # Average fps over last 30 frames.
     fps_counter  = common.avg_fps_counter(30)
@@ -178,16 +168,8 @@
     def user_callback(input_tensor, src_size, inference_box):
       nonlocal fps_counter
       start_time = time.monotonic()
-<<<<<<< HEAD
-
-      set_interpreter(interpreter, image)
-
+      set_interpreter(interpreter, input_tensor)
       objs = get_output(interpreter, args.threshold)
-=======
-      objs = engine.detect_with_input_tensor(input_tensor,
-                                    threshold=args.threshold,
-                                    top_k=args.top_k)
->>>>>>> fd8a1cea
       end_time = time.monotonic()
 
       text_lines = [
