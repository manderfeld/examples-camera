# GStreamer camera examples with Coral

This folder contains example code using [GStreamer](https://github.com/GStreamer/gstreamer) to
obtain camera images and perform image classification and object detection on the Edge TPU.

<<<<<<< HEAD
This code works on Linux using a webcam, Raspberry Pi with the Pi Camera, and on the Coral Dev
Board using the Coral Camera or a webcam. For the first two, you also need a Coral
USB/PCIe/M.2 Accelerator.
=======
Make sure the gstreamer libraries are installed. On the Coral DevBoard this isn't
necessary, but on Raspberry Pi or a general Linux system it will be.
On the Dev Board ensure you're running the latest system image, for other systems ensure that the edgetpu packages are up to date. This demo will not work with older versions.
>>>>>>> fd8a1cea


## Set up your device

1.  First, be sure you have completed the [setup instructions for your Coral
    device](https://coral.ai/docs/setup/).

2.  Clone this Git repo onto your computer or Dev Board:

    ```
    mkdir google-coral && cd google-coral

    git clone https://github.com/google-coral/examples-camera --depth 1
    ```

3.  Download the models:

    ```
    cd examples-camera

    sh download_models.sh
    ```

4.  Install the GStreamer libraries (if you're using the Coral Dev Board, you can skip this):

    ```
    cd gstreamer

    bash install_requirements.sh
    ```


## Run the classification demo

```
python3 classify.py
```

By default, this uses the ```mobilenet_v2_1.0_224_quant_edgetpu.tflite``` model.

You can change the model and the labels file using flags ```--model``` and ```--labels```.


## Run the detection demo (SSD models)

```
python3 detect.py
```

Likewise, you can change the model and the labels file using ```--model``` and ```--labels```.

By default, both examples use the attached Coral Camera. If you want to use a USB camera,
edit the ```gstreamer.py``` file and change ```device=/dev/video0``` to ```device=/dev/video1```.
<|MERGE_RESOLUTION|>--- conflicted
+++ resolved
@@ -3,21 +3,16 @@
 This folder contains example code using [GStreamer](https://github.com/GStreamer/gstreamer) to
 obtain camera images and perform image classification and object detection on the Edge TPU.
 
-<<<<<<< HEAD
 This code works on Linux using a webcam, Raspberry Pi with the Pi Camera, and on the Coral Dev
 Board using the Coral Camera or a webcam. For the first two, you also need a Coral
 USB/PCIe/M.2 Accelerator.
-=======
-Make sure the gstreamer libraries are installed. On the Coral DevBoard this isn't
-necessary, but on Raspberry Pi or a general Linux system it will be.
-On the Dev Board ensure you're running the latest system image, for other systems ensure that the edgetpu packages are up to date. This demo will not work with older versions.
->>>>>>> fd8a1cea
 
 
 ## Set up your device
 
 1.  First, be sure you have completed the [setup instructions for your Coral
-    device](https://coral.ai/docs/setup/).
+    device](https://coral.ai/docs/setup/). If it's been a while, repeat to be sure
+    you have the latest software.
 
 2.  Clone this Git repo onto your computer or Dev Board:
 
