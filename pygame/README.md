# Pygame camera examples with Coral

This folder contains example code using [pygame](https://github.com/pygame/pygame) to obtain
camera images and then perform image classification or object detection on the Edge TPU.

## Set up your device

1.  First, be sure you have completed the [setup instructions for your Coral
    device](https://coral.ai/docs/setup/).

2.  Clone this Git repo onto your computer or Dev Board:

    ```
    mkdir google-coral && cd google-coral

    git clone https://github.com/google-coral/examples-camera --depth 1
    ```

3.  Download the models:

    ```
    cd examples-camera

    sh download_models.sh
    ```

4.  Install pygame:

<<<<<<< HEAD
To run the demo execute the following command, which will use the default 
model ```mobilenet_v2_1.0_224_quant_edgetpu.tflite``` 
=======
    ```
    cd pygame

    bash install_requirements.sh
    ```


## Run the classification demo
>>>>>>> 0572cefc

```
python3 classify_capture.py
```

By default, this uses the ```mobilenet_v2_1.0_224_quant_edgetpu.tflite``` model.

You can change the model and the labels file using flags ```--model``` and ```--labels```.


## Run the detection demo (SSD models)

```
python3 detect.py
```

By default, this uses the ```mobilenet_ssd_v2_coco_quant_postprocess_edgetpu.tflite``` model.

You can change the model and the labels file using flags ```--model``` and ```--labels```.

<|MERGE_RESOLUTION|>--- conflicted
+++ resolved
@@ -26,10 +26,6 @@
 
 4.  Install pygame:
 
-<<<<<<< HEAD
-To run the demo execute the following command, which will use the default 
-model ```mobilenet_v2_1.0_224_quant_edgetpu.tflite``` 
-=======
     ```
     cd pygame
 
@@ -38,8 +34,6 @@
 
 
 ## Run the classification demo
->>>>>>> 0572cefc
-
 ```
 python3 classify_capture.py
 ```
@@ -57,5 +51,4 @@
 
 By default, this uses the ```mobilenet_ssd_v2_coco_quant_postprocess_edgetpu.tflite``` model.
 
-You can change the model and the labels file using flags ```--model``` and ```--labels```.
-
+You can change the model and the labels file using flags ```--model``` and ```--labels```.